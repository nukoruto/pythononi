# coding: utf-8
"""Gym environment for the tag game."""
import random
import time

import gymnasium as gym
from gymnasium import spaces
import numpy as np
import pygame

from stage_generator import generate_stage
from tag_game import StageMap, Agent, CELL_SIZE

INFO_PANEL_HEIGHT = 40


class MultiTagEnv(gym.Env):
    """Two-agent version of :class:`TagEnv`.

    ``step`` expects actions for both agents and returns observations and
    rewards as tuples ``(oni, nige)``. 逃げ側も強化学習の対象となります。
    """

    metadata = {"render_modes": ["human"]}

    def __init__(
        self,
        width: int = 31,
        height: int = 21,
        max_steps: int = 500,
        extra_wall_prob: float = 0.0,
        speed_multiplier: float = 1.0,
    ) -> None:
        super().__init__()
        self.width = width
        self.height = height
        self.max_steps = max_steps
        self.extra_wall_prob = extra_wall_prob
        self.stage: StageMap | None = None
        self.oni: Agent | None = None
        self.nige: Agent | None = None
        low = np.array([-1.0, -1.0, 0.0], dtype=np.float32)
        high = np.array([1.0, 1.0, 1.0], dtype=np.float32)
        self.observation_space = spaces.Box(low=low, high=high, dtype=np.float32)
        self.action_space = spaces.Box(low=-1.0, high=1.0, shape=(2,), dtype=np.float32)
        self.step_count = 0
        self.physical_step_count = 0
        self.speed_multiplier = max(0.1, speed_multiplier)
        self._updates_per_step = max(1, int(round(self.speed_multiplier)))
        self.screen: pygame.Surface | None = None
        self.clock: pygame.time.Clock | None = None
        self.cumulative_rewards: list[float] = [0.0, 0.0]
        self.last_rewards: tuple[float, float] = (0.0, 0.0)
        self.remaining_time: float = 0.0
        self.current_run: int = 0
        self.total_runs: int = 1
        self.training_end_time: float | None = None
        self.prev_distance: float = 0.0
        self.prev_distance: float = 0.0

    def set_run_info(self, current_run: int, total_runs: int) -> None:
        """Set current episode index and total runs for rendering."""
        self.current_run = current_run
        self.total_runs = total_runs

    def set_training_end_time(self, end_time: float | None) -> None:
        """Set training end time used by the renderer."""
        self.training_end_time = end_time

    def reset(
        self,
        *,
        seed: int | None = None,
        options: dict | None = None,
    ) -> tuple[tuple[np.ndarray, np.ndarray], dict]:
        super().reset(seed=seed)
        if seed is not None:
            np.random.seed(seed)
            random.seed(seed)
        self.stage = StageMap(
            self.width,
            self.height,
            extra_wall_prob=self.extra_wall_prob,
            rng=self.np_random,
        )
        self.oni = Agent(1.5, 1.5, (255, 0, 0))
        self.nige = Agent(self.width - 2, self.height - 2, (0, 100, 255))
        self.step_count = 0
        self.physical_step_count = 0
        self.cumulative_rewards = [0.0, 0.0]
        self.last_rewards = (0.0, 0.0)
        self.prev_distance = self.oni.pos.distance_to(self.nige.pos)
        obs = (
            np.array(self.oni.observe(self.nige, self.stage), dtype=np.float32),
            np.array(self.nige.observe(self.oni, self.stage), dtype=np.float32),
        )
        return obs, {}

    def step(
        self, actions: tuple[np.ndarray, np.ndarray]
    ) -> tuple[tuple[np.ndarray, np.ndarray], tuple[float, float], bool, bool, dict]:
        assert self.oni and self.nige and self.stage
        action_oni, action_nige = actions
        self.step_count += 1
        truncated_by_time = False
        if self.training_end_time is not None:
            now = time.time()
            self.remaining_time = max(
                0.0,
                (self.training_end_time - now) * self.speed_multiplier,
            )
            truncated_by_time = now >= self.training_end_time

        odx, ody = float(action_oni[0]), float(action_oni[1])
        ndx, ndy = float(action_nige[0]), float(action_nige[1])
        self.oni.set_direction(odx, ody)
        self.nige.set_direction(ndx, ndy)

<<<<<<< HEAD
        prev_dist = self.oni.pos.distance_to(self.nige.pos)

        updates = max(1, int(round(self.speed_multiplier)))
=======
        updates = self._updates_per_step
>>>>>>> f9720c5c
        for _ in range(updates):
            self.oni.update(self.stage)
            self.nige.update(self.stage)
        self.physical_step_count += updates

        new_dist = self.oni.pos.distance_to(self.nige.pos)
        self.prev_distance = new_dist
        dist_delta = prev_dist - new_dist

        oni_obs = np.array(
            self.oni.observe(self.nige, self.stage), dtype=np.float32
        )
        nige_obs = np.array(
            self.nige.observe(self.oni, self.stage), dtype=np.float32
        )

        terminated = self.oni.collides_with(self.nige)
        truncated_by_steps = self.physical_step_count >= self.max_steps
        truncated = truncated_by_steps or truncated_by_time

        if terminated:
<<<<<<< HEAD
            remain_ratio = (self.max_steps - self.step_count) / self.max_steps
            oni_reward = 2.0 + remain_ratio
            nige_reward = -2.0 * (1.0 - self.step_count / self.max_steps)
=======
            remain_ratio = (
                self.max_steps - self.physical_step_count
            ) / self.max_steps
            oni_reward = 1.0 + remain_ratio
            nige_reward = -1.0 * (
                1.0 - self.physical_step_count / self.max_steps
            )
>>>>>>> f9720c5c
        else:
            oni_reward = -0.005 + 0.01 * dist_delta
            if truncated:
                nige_reward = 1.0
            else:
                nige_reward = 0.0
            nige_reward += 0.01 * (-dist_delta) + 0.002

        self.last_rewards = (oni_reward, nige_reward)
        self.cumulative_rewards[0] += oni_reward
        self.cumulative_rewards[1] += nige_reward

        info = {}
        return (oni_obs, nige_obs), (oni_reward, nige_reward), terminated, truncated, info

    def render(self) -> None:
        if self.screen is None:
            pygame.init()
            self.screen = pygame.display.set_mode(
                (self.width * CELL_SIZE, self.height * CELL_SIZE + INFO_PANEL_HEIGHT)
            )
            self.clock = pygame.time.Clock()
        assert self.stage and self.oni and self.nige
        for event in pygame.event.get():
            if event.type == pygame.QUIT:
                pygame.quit()
                self.screen = None
                return
        self.screen.fill((0, 0, 0))
        pygame.draw.rect(
            self.screen,
            (255, 255, 255),
            pygame.Rect(0, 0, self.width * CELL_SIZE, INFO_PANEL_HEIGHT),
        )
        offset = (0, INFO_PANEL_HEIGHT)
        self.stage.draw(self.screen, offset)
        self.oni.draw(self.screen, offset)
        self.nige.draw(self.screen, offset)
        pygame.draw.line(
            self.screen,
            (255, 0, 0),
            (
                int(self.oni.pos.x * CELL_SIZE + CELL_SIZE / 2) + offset[0],
                int(self.oni.pos.y * CELL_SIZE + CELL_SIZE / 2) + offset[1],
            ),
            (
                int(self.nige.pos.x * CELL_SIZE + CELL_SIZE / 2) + offset[0],
                int(self.nige.pos.y * CELL_SIZE + CELL_SIZE / 2) + offset[1],
            ),
            2,
        )
        font = pygame.font.SysFont(None, 24)
        txt_time = font.render(
            f"Time:{self.remaining_time:.2f}s", True, (0, 0, 0)
        )
        txt_run = font.render(
            f"Run:{self.current_run}/{self.total_runs}", True, (0, 0, 0)
        )
        txt_reward = font.render(
            f"O:{self.cumulative_rewards[0]:.2f} N:{self.cumulative_rewards[1]:.2f}",
            True,
            (0, 0, 0),
        )
        self.screen.blit(txt_time, (10, 5))
        self.screen.blit(txt_run, (160, 5))
        self.screen.blit(txt_reward, (10, 25))
        pygame.display.flip()
        if self.clock:
            self.clock.tick(60 * self.speed_multiplier)



class TagEnv(gym.Env):
    metadata = {"render_modes": ["human"]}

    def __init__(
        self,
        width: int = 31,
        height: int = 21,
        max_steps: int = 500,
        extra_wall_prob: float = 0.0,
        speed_multiplier: float = 1.0,
    ):
        super().__init__()
        self.width = width
        self.height = height
        self.max_steps = max_steps
        self.extra_wall_prob = extra_wall_prob
        self.stage: StageMap | None = None
        self.oni: Agent | None = None
        self.nige: Agent | None = None
        low = np.array([-1.0, -1.0, 0.0], dtype=np.float32)
        high = np.array([1.0, 1.0, 1.0], dtype=np.float32)
        self.observation_space = spaces.Box(low=low, high=high, dtype=np.float32)
        self.action_space = spaces.Box(low=-1.0, high=1.0, shape=(2,), dtype=np.float32)
        self.step_count = 0
        self.physical_step_count = 0
        self.speed_multiplier = max(0.1, speed_multiplier)
        self._updates_per_step = max(1, int(round(self.speed_multiplier)))
        self.screen: pygame.Surface | None = None
        self.clock: pygame.time.Clock | None = None
        self.remaining_time: float = 0.0
        self.current_run: int = 0
        self.total_runs: int = 1
        self.training_end_time: float | None = None

    def set_run_info(self, current_run: int, total_runs: int) -> None:
        """Set current episode index and total runs for rendering."""
        self.current_run = current_run
        self.total_runs = total_runs

    def set_training_end_time(self, end_time: float | None) -> None:
        """Set training end time used by the renderer."""
        self.training_end_time = end_time

    def reset(
        self,
        *,
        seed: int | None = None,
        options: dict | None = None,
    ) -> tuple[np.ndarray, dict]:
        super().reset(seed=seed)
        if seed is not None:
            np.random.seed(seed)
            random.seed(seed)
        self.stage = StageMap(
            self.width,
            self.height,
            extra_wall_prob=self.extra_wall_prob,
            rng=self.np_random,
        )
        self.oni = Agent(1.5, 1.5, (255, 0, 0))
        self.nige = Agent(self.width - 2, self.height - 2, (0, 100, 255))
        self.step_count = 0
        self.physical_step_count = 0
        self.cumulative_reward = 0.0
        self.last_reward = 0.0
        self.prev_distance = self.oni.pos.distance_to(self.nige.pos)
        return (
            np.array(self.oni.observe(self.nige, self.stage), dtype=np.float32),
            {},
        )

    def step(self, action: np.ndarray) -> tuple[np.ndarray, float, bool, bool, dict]:
        assert self.oni and self.nige and self.stage
        self.step_count += 1
        truncated_by_time = False
        if self.training_end_time is not None:
            now = time.time()
            self.remaining_time = max(
                0.0,
                (self.training_end_time - now) * self.speed_multiplier,
            )
            truncated_by_time = now >= self.training_end_time
        dx, dy = float(action[0]), float(action[1])
        self.oni.set_direction(dx, dy)
        # random policy for escapee
        rnd = self.np_random.uniform(-1, 1, size=2)
        self.nige.set_direction(float(rnd[0]), float(rnd[1]))
<<<<<<< HEAD

        prev_dist = self.oni.pos.distance_to(self.nige.pos)
        updates = max(1, int(round(self.speed_multiplier)))
        for _ in range(updates):
            self.oni.update(self.stage)
            self.nige.update(self.stage)
        new_dist = self.oni.pos.distance_to(self.nige.pos)
        self.prev_distance = new_dist
        dist_delta = prev_dist - new_dist
=======
        updates = self._updates_per_step
        for _ in range(updates):
            self.oni.update(self.stage)
            self.nige.update(self.stage)
        self.physical_step_count += updates
>>>>>>> f9720c5c

        obs = np.array(
            self.oni.observe(self.nige, self.stage), dtype=np.float32
        )
        terminated = self.oni.collides_with(self.nige)
        truncated_by_steps = self.physical_step_count >= self.max_steps
        truncated = truncated_by_steps or truncated_by_time
        if terminated:
<<<<<<< HEAD
            remain_ratio = (self.max_steps - self.step_count) / self.max_steps
            reward = 2.0 + remain_ratio
=======
            remain_ratio = (
                self.max_steps - self.physical_step_count
            ) / self.max_steps
            reward = 1.0 + remain_ratio
>>>>>>> f9720c5c
        else:
            reward = -0.005 + 0.01 * dist_delta
        self.last_reward = reward
        self.cumulative_reward += reward
        info = {}
        return obs, reward, terminated, truncated, info

    def render(self) -> None:
        if self.screen is None:
            pygame.init()
            self.screen = pygame.display.set_mode(
                (self.width * CELL_SIZE, self.height * CELL_SIZE + INFO_PANEL_HEIGHT)
            )
            self.clock = pygame.time.Clock()
        assert self.stage and self.oni and self.nige
        for event in pygame.event.get():
            if event.type == pygame.QUIT:
                pygame.quit()
                self.screen = None
                return
        self.screen.fill((0, 0, 0))
        pygame.draw.rect(
            self.screen,
            (255, 255, 255),
            pygame.Rect(0, 0, self.width * CELL_SIZE, INFO_PANEL_HEIGHT),
        )
        offset = (0, INFO_PANEL_HEIGHT)
        self.stage.draw(self.screen, offset)
        self.oni.draw(self.screen, offset)
        self.nige.draw(self.screen, offset)
        pygame.draw.line(
            self.screen,
            (255, 0, 0),
            (
                int(self.oni.pos.x * CELL_SIZE + CELL_SIZE / 2) + offset[0],
                int(self.oni.pos.y * CELL_SIZE + CELL_SIZE / 2) + offset[1],
            ),
            (
                int(self.nige.pos.x * CELL_SIZE + CELL_SIZE / 2) + offset[0],
                int(self.nige.pos.y * CELL_SIZE + CELL_SIZE / 2) + offset[1],
            ),
            2,
        )
        font = pygame.font.SysFont(None, 24)
        txt_time = font.render(
            f"Time:{self.remaining_time:.2f}s", True, (0, 0, 0)
        )
        txt_run = font.render(
            f"Run:{self.current_run}/{self.total_runs}", True, (0, 0, 0)
        )
        txt_reward = font.render(
            f"R:{self.cumulative_reward:.2f}",
            True,
            (0, 0, 0),
        )
        self.screen.blit(txt_time, (10, 5))
        self.screen.blit(txt_run, (160, 5))
        self.screen.blit(txt_reward, (10, 25))
        pygame.display.flip()
        if self.clock:
            self.clock.tick(60 * self.speed_multiplier)

    def close(self) -> None:
        if self.screen:
            pygame.quit()
            self.screen = None
            self.clock = None<|MERGE_RESOLUTION|>--- conflicted
+++ resolved
@@ -116,13 +116,10 @@
         self.oni.set_direction(odx, ody)
         self.nige.set_direction(ndx, ndy)
 
-<<<<<<< HEAD
         prev_dist = self.oni.pos.distance_to(self.nige.pos)
 
         updates = max(1, int(round(self.speed_multiplier)))
-=======
-        updates = self._updates_per_step
->>>>>>> f9720c5c
+
         for _ in range(updates):
             self.oni.update(self.stage)
             self.nige.update(self.stage)
@@ -144,19 +141,10 @@
         truncated = truncated_by_steps or truncated_by_time
 
         if terminated:
-<<<<<<< HEAD
             remain_ratio = (self.max_steps - self.step_count) / self.max_steps
             oni_reward = 2.0 + remain_ratio
             nige_reward = -2.0 * (1.0 - self.step_count / self.max_steps)
-=======
-            remain_ratio = (
-                self.max_steps - self.physical_step_count
-            ) / self.max_steps
-            oni_reward = 1.0 + remain_ratio
-            nige_reward = -1.0 * (
-                1.0 - self.physical_step_count / self.max_steps
-            )
->>>>>>> f9720c5c
+
         else:
             oni_reward = -0.005 + 0.01 * dist_delta
             if truncated:
@@ -316,7 +304,6 @@
         # random policy for escapee
         rnd = self.np_random.uniform(-1, 1, size=2)
         self.nige.set_direction(float(rnd[0]), float(rnd[1]))
-<<<<<<< HEAD
 
         prev_dist = self.oni.pos.distance_to(self.nige.pos)
         updates = max(1, int(round(self.speed_multiplier)))
@@ -326,13 +313,7 @@
         new_dist = self.oni.pos.distance_to(self.nige.pos)
         self.prev_distance = new_dist
         dist_delta = prev_dist - new_dist
-=======
-        updates = self._updates_per_step
-        for _ in range(updates):
-            self.oni.update(self.stage)
-            self.nige.update(self.stage)
-        self.physical_step_count += updates
->>>>>>> f9720c5c
+
 
         obs = np.array(
             self.oni.observe(self.nige, self.stage), dtype=np.float32
@@ -341,15 +322,8 @@
         truncated_by_steps = self.physical_step_count >= self.max_steps
         truncated = truncated_by_steps or truncated_by_time
         if terminated:
-<<<<<<< HEAD
             remain_ratio = (self.max_steps - self.step_count) / self.max_steps
             reward = 2.0 + remain_ratio
-=======
-            remain_ratio = (
-                self.max_steps - self.physical_step_count
-            ) / self.max_steps
-            reward = 1.0 + remain_ratio
->>>>>>> f9720c5c
         else:
             reward = -0.005 + 0.01 * dist_delta
         self.last_reward = reward
