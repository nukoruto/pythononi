--- conflicted
+++ resolved
@@ -56,12 +56,7 @@
         self.current_run: int = 0
         self.total_runs: int = 1
         self.training_end_time: float | None = None
-<<<<<<< HEAD
         self.start_distance_range = start_distance_range
-=======
-        self.prev_distance: float = 0.0
-        self.prev_distance: float = 0.0
->>>>>>> 81db69da
 
     def set_run_info(self, current_run: int, total_runs: int) -> None:
         """Set current episode index and total runs for rendering."""
