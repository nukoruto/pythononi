--- conflicted
+++ resolved
@@ -97,10 +97,6 @@
         import time
         scaled_duration = args.duration / args.speed_multiplier
         env.set_training_end_time(time.time() + scaled_duration)
-<<<<<<< HEAD
-=======
-
->>>>>>> 49be7ded
         obs, _ = env.reset()
         oni_obs, nige_obs = obs
         oni_log_probs = []
