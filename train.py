--- conflicted
+++ resolved
@@ -92,12 +92,9 @@
     for ep in range(1, args.episodes + 1):
         env.set_run_info(ep, args.episodes)
         import time
-<<<<<<< HEAD
         scaled_duration = args.duration / args.speed_multiplier
         env.set_training_end_time(time.time() + scaled_duration)
-=======
-        env.set_training_end_time(time.time() + args.duration)
->>>>>>> a26e6b91
+
         obs, _ = env.reset()
         oni_obs, nige_obs = obs
         oni_log_probs = []
@@ -141,7 +138,6 @@
     env.close()
 
 
-<<<<<<< HEAD
 def run_single(run_idx: int, args: argparse.Namespace) -> None:
     """Alternate training between oni and nige each episode."""
 
@@ -209,8 +205,8 @@
     env.close()
 
 
-=======
->>>>>>> a26e6b91
+
+
 def main():
     args = parse_args()
     run_selfplay(args)
